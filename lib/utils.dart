import 'dart:io';
import 'package:collection/collection.dart';
import 'package:mime/mime.dart';
import 'package:path/path.dart' as p;
import 'package:proper_filesize/proper_filesize.dart';
import 'package:unorm_dart/unorm_dart.dart' as unorm;
import 'interactive.dart' as interactive;
import 'media.dart';

// remember to bump this
<<<<<<< HEAD
const String version = '4.0.5';
=======
const String version = '4.0.1-wacheee-Xentraxx-beta';
>>>>>>> 42ebfc20

// Processing constants
const int defaultBarWidth = 40;
const int defaultMaxFileSize = 64 * 1024 * 1024; // 64MB

//initialising some global variables
bool isVerbose = false;

bool enforceMaxFileSize = false;

bool exifToolInstalled = false;

/// Prints error message to stderr with newline
void error(final Object? object) => stderr.write('$object\n');

/// Exits the program with optional code, showing interactive message if needed
///
/// [code] Exit code (default: 1)
Never quit([final int code = 1]) {
  if (interactive.indeed) {
    print(
      '[gpth ${code != 0 ? 'quitted :(' : 'finished :)'} (code $code) - '
      'press enter to close]',
    );
    stdin.readLineSync();
  }
  exit(code);
}

//Support raw formats (dng, cr2) and Pixel motion photos (mp, mv)
const List<String> _moreExtensions = <String>['.mp', '.mv', '.dng', '.cr2'];

extension X on Iterable<FileSystemEntity> {
  /// Easy extension allowing you to filter for files that are photo or video
  Iterable<File> wherePhotoVideo() => whereType<File>().where((final File e) {
    final String mime = lookupMimeType(e.path) ?? '';
    final String fileExtension = p.extension(e.path).toLowerCase();
    return mime.startsWith('image/') ||
        mime.startsWith('video/') ||
        // https://github.com/TheLastGimbus/GooglePhotosTakeoutHelper/issues/223
        // https://github.com/dart-lang/mime/issues/102
        // 🙃🙃
        mime == 'model/vnd.mts' ||
        _moreExtensions.contains(fileExtension);
  });
}

extension Y on Stream<FileSystemEntity> {
  /// Easy extension allowing you to filter for files that are photo or video
  Stream<File> wherePhotoVideo() => whereType<File>().where((final File e) {
    final String mime = lookupMimeType(e.path) ?? '';
    final String fileExtension = p.extension(e.path).toLowerCase();
    return mime.startsWith('image/') ||
        mime.startsWith('video/') ||
        // https://github.com/TheLastGimbus/GooglePhotosTakeoutHelper/issues/223
        // https://github.com/dart-lang/mime/issues/102
        // 🙃🙃
        mime == 'model/vnd.mts' ||
        _moreExtensions.contains(fileExtension);
  });
}

extension Util on Stream {
  Stream<T> whereType<T>() => where((final e) => e is T).cast<T>();
}

/// Returns disk free space in bytes for the given path
///
/// [path] Directory path to check (defaults to current directory)
/// Returns null if unable to determine free space
Future<int?> getDiskFree([String? path]) async {
  path ??= Directory.current.path;
  if (Platform.isLinux) {
    return _dfLinux(path);
  } else if (Platform.isWindows) {
    return _dfWindoza(path);
  } else if (Platform.isMacOS) {
    return _dfMcOS(path);
  } else {
    return null;
  }
}

/// Gets disk free space on Linux using df command
///
/// [path] Directory path to check
/// Returns free space in bytes or null on failure
Future<int?> _dfLinux(final String path) async {
  final ProcessResult res = await Process.run('df', <String>[
    '-B1',
    '--output=avail',
    path,
  ]);
  return res.exitCode != 0
      ? null
      : int.tryParse(
          res.stdout.toString().split('\n').elementAtOrNull(1) ?? '',
          radix: 10, // to be sure
        );
}

/// Gets disk free space on Windows using PowerShell
///
/// [path] Directory path to check
/// Returns free space in bytes or null on failure
Future<int?> _dfWindoza(final String path) async {
  final String driveLetter = p
      .rootPrefix(p.absolute(path))
      .replaceAll('\\', '')
      .replaceAll(':', '');
  final ProcessResult res = await Process.run('powershell', <String>[
    '-Command',
    'Get-PSDrive -Name ${driveLetter[0]} | Select-Object -ExpandProperty Free',
  ]);
  final int? result = res.exitCode != 0 ? null : int.tryParse(res.stdout);
  return result;
}

/// Gets disk free space on macOS using df command
///
/// [path] Directory path to check
/// Returns free space in bytes or null on failure
Future<int?> _dfMcOS(final String path) async {
  final ProcessResult res = await Process.run('df', <String>['-k', path]);
  if (res.exitCode != 0) return null;
  final String? line2 = res.stdout.toString().split('\n').elementAtOrNull(1);
  if (line2 == null) return null;
  final List<String> elements = line2.split(' ')
    ..removeWhere((final String e) => e.isEmpty);
  final int? macSays = int.tryParse(
    elements.elementAtOrNull(3) ?? '',
    radix: 10, // to be sure
  );
  return macSays != null ? macSays * 1024 : null;
}

/// Formats byte count into human-readable file size string
///
/// [bytes] Number of bytes to format
/// Returns formatted string like "1.5 MB"
String filesize(final int bytes) => FileSize.fromBytes(bytes).toString(
  unit: Unit.auto(size: bytes, baseType: BaseType.metric),
  decimals: 2,
);

/// Calculates total number of output files based on album behavior
///
/// [media] List of media objects
/// [albumOption] Album handling option ('shortcut', 'duplicate-copy', etc.)
/// Returns expected number of output files
int outputFileCount(final List<Media> media, final String albumOption) {
  if (<String>[
    'shortcut',
    'duplicate-copy',
    'reverse-shortcut',
  ].contains(albumOption)) {
    return media.fold(
      0,
      (final int prev, final Media e) => prev + e.files.length,
    );
  } else if (albumOption == 'json') {
    return media.length;
  } else if (albumOption == 'nothing') {
    return media.where((final Media e) => e.files.containsKey(null)).length;
  } else {
    throw ArgumentError.value(albumOption, 'albumOption');
  }
}

extension Z on String {
  /// Returns same string if pattern not found
  String replaceLast(final String from, final String to) {
    final int lastIndex = lastIndexOf(from);
    if (lastIndex == -1) return this;
    return replaceRange(lastIndex, lastIndex + from.length, to);
  }
}

/// Renames incorrectly named JSON files by removing supplemental metadata suffix
///
/// Searches recursively for .json files with patterns like:
/// filename.jpg.supplemental-metadata.json -> filename.jpg.json
///
/// [directory] Root directory to search recursively
Future<void> renameIncorrectJsonFiles(final Directory directory) async {
  int renamedCount = 0;
  await for (final FileSystemEntity entity in directory.list(recursive: true)) {
    if (entity is File && p.extension(entity.path) == '.json') {
      final String originalName = p.basename(entity.path);

      // Regex to dettect pattern
      final RegExp regex = RegExp(
        r'^(.*\.[a-z0-9]{3,5})\..+\.json$',
        caseSensitive: false,
      );

      final RegExpMatch? match = regex.firstMatch(originalName);
      if (match != null) {
        final String newName = '${match.group(1)}.json';
        if (newName != originalName) {
          final String newPath = p.join(p.dirname(entity.path), newName);
          final File newFile = File(newPath);

          // Verify if the file renamed already exists
          if (await newFile.exists()) {
            log(
              '[Step 1/8] Skipped renaming of json because it already exists: $newPath',
            );
          } else {
            try {
              await entity.rename(newPath);
              renamedCount++;
              log('[Step 1/8] Renamed: ${entity.path} -> $newPath');
            } on FileSystemException catch (e) {
              log(
                '[Step 1/8] While renaming json ${entity.path}: ${e.message}',
                level: 'error',
              );
            }
          }
        }
      }
    }
  }
  print(
    '[Step 1/8] Successfully renamed JSON files (suffix removed): $renamedCount',
  );
}

/// Changes file extensions from .MP/.MV to specified extension (usually .mp4)
///
/// Updates Media objects in-place to reflect the new file paths
///
/// [allMedias] List of Media objects to process
/// [finalExtension] Target extension (e.g., '.mp4')
Future<void> changeMPExtensions(
  final List<Media> allMedias,
  final String finalExtension,
) async {
  int renamedCount = 0;
  for (final Media m in allMedias) {
    for (final MapEntry<String?, File> entry in m.files.entries) {
      final File file = entry.value;
      final String ext = p.extension(file.path).toLowerCase();
      if (ext == '.mv' || ext == '.mp') {
        final String originalName = p.basenameWithoutExtension(file.path);
        final String normalizedName = unorm.nfc(originalName);

        final String newName = '$normalizedName$finalExtension';
        if (newName != normalizedName) {
          final String newPath = p.join(p.dirname(file.path), newName);
          // Rename file and update reference in map
          try {
            final File newFile = await file.rename(newPath);
            m.files[entry.key] = newFile;
            renamedCount++;
          } on FileSystemException catch (e) {
            print(
              '[Step 6/8] [Error] Error changing extension to $finalExtension -> ${file.path}: ${e.message}',
            );
          }
        }
      }
    }
  }
  print(
    '[Step 6/8] Successfully changed Pixel Motion Photos files extensions (change it to $finalExtension): $renamedCount',
  );
}

/// Recursively updates creation time of files to match last modified time
///
/// Currently only supports Windows using PowerShell commands.
/// Processes files in batches to avoid command line length limits.
///
/// [directory] Root directory to process recursively
/// Returns number of files successfully updated
Future<int> updateCreationTimeRecursively(final Directory directory) async {
  if (!Platform.isWindows) {
    print(
      '[Step 8/8] Skipping: Updating creation time is only supported on Windows.',
    );
    return 0;
  }
  int changedFiles = 0;
  const int maxChunkSize =
      32000; //Avoid 32768 char limit in command line with chunks

  String currentChunk = '';
  await for (final FileSystemEntity entity in directory.list(
    recursive: true,
    followLinks: false,
  )) {
    if (entity is File) {
      //Command for each file
      final String command =
          "(Get-Item '${entity.path}').CreationTime = (Get-Item '${entity.path}').LastWriteTime;";
      //If current command + chunk is larger than 32000, commands in currentChunk is executed and current comand is passed for the next execution
      if (currentChunk.length + command.length > maxChunkSize) {
        final bool success = await _executePShellCreationTimeCmd(currentChunk);
        if (success) {
          changedFiles +=
              currentChunk.split(';').length - 1; // -1 to ignore last ';'
        }
        currentChunk = command;
      } else {
        currentChunk += command;
      }
    }
  }

  //Leftover chunk is executed after the for
  if (currentChunk.isNotEmpty) {
    final bool success = await _executePShellCreationTimeCmd(currentChunk);
    if (success) {
      changedFiles +=
          currentChunk.split(';').length - 1; // -1 to ignore last ';'
    }
  }
  print(
    '[Step 8/8] Successfully updated creation time for $changedFiles files!',
  );
  return changedFiles;
}

/// Executes a batch of PowerShell commands for updating creation times
///
/// [commandChunk] String containing multiple PowerShell commands
/// Returns true if execution was successful
Future<bool> _executePShellCreationTimeCmd(final String commandChunk) async {
  try {
    final ProcessResult result = await Process.run('powershell', <String>[
      '-ExecutionPolicy',
      'Bypass',
      '-NonInteractive',
      '-Command',
      commandChunk,
    ]);

    if (result.exitCode != 0) {
      print(
        '[Step 8/8] Error updateing creation time in batch: ${result.stderr}',
      );
      return false;
    }
    return true;
  } catch (e) {
    print('[Step 8/8] Error updating creation time: $e');
    return false;
  }
}

/// Creates a Windows shortcut (.lnk file) using PowerShell
///
/// [shortcutPath] Path where the shortcut will be created
/// [targetPath] Path to the target file/folder
/// Throws Exception if PowerShell command fails
Future<void> createShortcutWin(
  final String shortcutPath,
  final String targetPath,
) async {
  // Make sure parent directory exists
  final Directory parentDir = Directory(p.dirname(shortcutPath));
  if (!await parentDir.exists()) {
    await parentDir.create(recursive: true);
  }

  // Ensure target path is absolute
  final String absoluteTargetPath = p.isAbsolute(targetPath)
      ? targetPath
      : p.absolute(targetPath);

  // Verify target exists before creating shortcut
  if (!File(absoluteTargetPath).existsSync() &&
      !Directory(absoluteTargetPath).existsSync()) {
    throw Exception('Target path does not exist: $absoluteTargetPath');
  }

  ////FIXME currently native mode is disabled due to heap exception issues. Uses Powershell for now.
  final ProcessResult res = await Process.run('powershell.exe', <String>[
    '-ExecutionPolicy',
    'Bypass',
    '-NoLogo',
    '-NonInteractive',
    '-NoProfile',
    '-Command',
    // ignore: no_adjacent_strings_in_list
    '\$ws = New-Object -ComObject WScript.Shell; '
        '\$s = \$ws.CreateShortcut("$shortcutPath"); '
        '\$s.TargetPath = "$absoluteTargetPath"; '
        '\$s.Save()',
  ]);
  if (res.exitCode != 0) {
    throw Exception('PowerShell failed to create shortcut: ${res.stderr}');
  }
}

/// Custom logging function with color-coded output levels
///
/// [message] The message to log
/// [level] Log level: 'info' (green), 'warning' (yellow), 'error' (red)
/// [forcePrint] If true, prints even when verbose mode is disabled
void log(
  final String message, {
  final String level = 'info',
  final bool forcePrint = false,
}) {
  if (isVerbose || forcePrint == true) {
    final String color;
    switch (level.toLowerCase()) {
      case 'error':
        color = '\x1B[31m'; // Red for errors
        break;
      case 'warning':
        color = '\x1B[33m'; // Yellow for warnings
        break;
      case 'info':
      default:
        color = '\x1B[32m'; // Green for info
        break;
    }
    print(
      '\r$color[${level.toUpperCase()}] $message\x1B[0m',
    ); // Reset color after the message
  }
}

/// Validates directory exists and is accessible
Future<bool> validateDirectory(
  final Directory dir, {
  final bool shouldExist = true,
}) async {
  final exists = await dir.exists();
  if (shouldExist && !exists) {
    error('Directory does not exist: ${dir.path}');
    return false;
  }
  if (!shouldExist && exists) {
    error('Directory already exists: ${dir.path}');
    return false;
  }
  return true;
}

/// Safely creates directory with error handling
Future<bool> safeCreateDirectory(final Directory dir) async {
  try {
    await dir.create(recursive: true);
    return true;
  } catch (e) {
    error('Failed to create directory ${dir.path}: $e');
    return false;
  }
}<|MERGE_RESOLUTION|>--- conflicted
+++ resolved
@@ -8,11 +8,7 @@
 import 'media.dart';
 
 // remember to bump this
-<<<<<<< HEAD
-const String version = '4.0.5';
-=======
-const String version = '4.0.1-wacheee-Xentraxx-beta';
->>>>>>> 42ebfc20
+const String version = '4.0.5-wacheee-Xentraxx-beta';
 
 // Processing constants
 const int defaultBarWidth = 40;
